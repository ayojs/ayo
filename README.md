# Ayo.js

[![Build Status](https://travis-ci.org/ayojs/ayo.svg?style=flat&branch=master)](https://travis-ci.org/ayojs/ayo?branch=master)

_(Note: Ayo.js is forked from [Node.js](https://nodejs.org). Currently, a lot of the documentation
still points towards the Node.js repository.)_

Ayo.js is a JavaScript runtime built on Chrome's V8 JavaScript engine. It
uses an event-driven, non-blocking I/O model that makes it lightweight and
<<<<<<< HEAD
efficient. Ayo.js shares the [`npm` package ecosystem][] which is the largest ecosystem of
=======
efficient. Ayo.js shares the [`npm` package ecosystem](https://www.npmjs.com/), which is the largest ecosystem of
>>>>>>> 4a76c833
open source libraries in the world, with the rest of the free JavaScript implementations.

Contributions, policies, and releases are managed under an
[open governance model](./GOVERNANCE.md).

**This project is bound by a [Code of Conduct][].**

# Table of Contents

* [Resources for Newcomers](#resources-for-newcomers)
* [Release Types](#release-types)
  * [Download](#download)
    * [Current and LTS Releases](#current-and-lts-releases)
    * [Nightly Releases](#nightly-releases)
    * [API Documentation](#api-documentation)
  * [Verifying Binaries](#verifying-binaries)
* [Building Ayo.js](#building-ayojs)
  * [Security](#security)
  * [Current Project Team Members](#current-project-team-members)
    * [CTC (Core Technical Committee)](#ctc-core-technical-committee)
    * [Collaborators](#collaborators)
    * [Release Team](#release-team)

## Resources for Newcomers

### Official Resources

_To be written_

### Unofficial Resources

_To be written_

## Release Types

The Ayo.js project maintains multiple types of releases:

* **Current**: Released from active development branches of this repository,
  versioned by [SemVer](http://semver.org/) and signed by a member of the
  [Release Team](#release-team).
  Code for Current releases is organized in this repository by major version
  number. For example: [v4.x](https://github.com/nodejs/node/tree/v4.x).
  The major version number of Current releases will increment every 6 months
  allowing for breaking changes to be introduced. This happens in April and
  October every year. Current release lines beginning in October each year have
  a maximum support life of 8 months. Current release lines beginning in April
  each year will convert to LTS (see below) after 6 months and receive further
  support for 30 months.
* **LTS**: Releases that receive Long-term Support, with a focus on stability
  and security. Every second Current release line (major version) will become an
  LTS line and receive 18 months of _Active LTS_ support and a further 12
  months of _Maintenance_. LTS release lines are given alphabetically
  ordered codenames, beginning with v4 Argon. LTS releases are less frequent
  and will attempt to maintain consistent major and minor version numbers,
  only incrementing patch version numbers. There are no breaking changes or
  feature additions, except in some special circumstances.
* **Nightly**: Versions of code in this repository on the current Current
  branch, automatically built every 24-hours where changes exist. Use with
  caution.

More information can be found in the [LTS README](https://github.com/nodejs/LTS/).

## Download

_To be written_

### Verifying Binaries

_To be written_

## Building Ayo.js

See [BUILDING.md](BUILDING.md) for instructions on how to build
Ayo.js from source. The document also contains a list of
officially supported platforms.

## Security

_To be written_

## Current Project Team Members

_To be written_

[Node.js]: https://github.com/nodejs/node
[npm]: https://www.npmjs.com
[Website]: https://nodejs.org/en/
[Contributing to the project]: CONTRIBUTING.md
[Node.js Help]: https://github.com/nodejs/help
[Node.js Moderation Policy]: https://github.com/nodejs/TSC/blob/master/Moderation-Policy.md
[#node.js on chat.freenode.net]: https://webchat.freenode.net?channels=node.js&uio=d4
[#node-dev on chat.freenode.net]: https://webchat.freenode.net?channels=node-dev&uio=d4
[Code of Conduct]: https://github.com/nodejs/TSC/blob/master/CODE_OF_CONDUCT.md<|MERGE_RESOLUTION|>--- conflicted
+++ resolved
@@ -2,17 +2,14 @@
 
 [![Build Status](https://travis-ci.org/ayojs/ayo.svg?style=flat&branch=master)](https://travis-ci.org/ayojs/ayo?branch=master)
 
-_(Note: Ayo.js is forked from [Node.js](https://nodejs.org). Currently, a lot of the documentation
-still points towards the Node.js repository.)_
+(Note: Ayo.js is forked from [Node.js][]. Currently, a lot of the documentation
+still points towards the Node.js repository.)
 
 Ayo.js is a JavaScript runtime built on Chrome's V8 JavaScript engine. It
 uses an event-driven, non-blocking I/O model that makes it lightweight and
-<<<<<<< HEAD
-efficient. Ayo.js shares the [`npm` package ecosystem][] which is the largest ecosystem of
-=======
-efficient. Ayo.js shares the [`npm` package ecosystem](https://www.npmjs.com/), which is the largest ecosystem of
->>>>>>> 4a76c833
-open source libraries in the world, with the rest of the free JavaScript implementations.
+efficient. Ayo.js shares with the rest of the free JavaScript
+implementations the [`npm` package ecosystem][], the largest set of
+open source libraries in the world.
 
 Contributions, policies, and releases are managed under an
 [open governance model](./GOVERNANCE.md).
@@ -97,7 +94,7 @@
 _To be written_
 
 [Node.js]: https://github.com/nodejs/node
-[npm]: https://www.npmjs.com
+[`npm` package ecosystem]: https://www.npmjs.com
 [Website]: https://nodejs.org/en/
 [Contributing to the project]: CONTRIBUTING.md
 [Node.js Help]: https://github.com/nodejs/help
